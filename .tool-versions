--- conflicted
+++ resolved
@@ -1,9 +1,4 @@
 # Configuration for https://github.com/asdf-vm/asdf as an alternative to jabba, rvm, nvm etc
-<<<<<<< HEAD
 java temurin-17.0.4+8
-ruby jruby-9.3.4.0
-=======
-java temurin-17.0.3+7
 ruby jruby-9.3.6.0
->>>>>>> e07f4545
 nodejs 16.16.0