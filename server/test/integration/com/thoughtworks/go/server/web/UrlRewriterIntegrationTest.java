--- conflicted
+++ resolved
@@ -252,11 +252,8 @@
     @DataPoint public static ResponseAssertion ADMIN_GARAGE_INDEX = new ResponseAssertion("http://127.1.1.1:" + HTTP +"/go/admin/garage", "http://127.1.1.1:" + HTTP + "/go/rails/admin/garage");
     @DataPoint public static ResponseAssertion ADMIN_GARAGE_GC = new ResponseAssertion("http://127.1.1.1:" + HTTP +"/go/admin/garage/gc", "http://127.1.1.1:" + HTTP + "/go/rails/admin/garage/gc", METHOD.POST);
     @DataPoint public static ResponseAssertion PIPELINE_DASHBOARD_JSON = new ResponseAssertion("http://127.1.1.1:" + HTTP +"/go/pipelines.json", "http://127.1.1.1:" + HTTP + "/go/rails/pipelines.json", METHOD.GET);
-<<<<<<< HEAD
     @DataPoint public static ResponseAssertion MATERIALS_VALUE_STREAM_MAP = new ResponseAssertion("http://127.1.1.1:" + HTTP +"/go/materials/value_stream_map/fingerprint/revision", "http://127.1.1.1:" + HTTP + "/go/rails/materials/value_stream_map/fingerprint/revision", METHOD.GET);
-=======
     @DataPoint public static ResponseAssertion PIPELINE_DASHBOARD_JSON_NEW = new ResponseAssertion("http://127.1.1.1:" + HTTP +"/go/dashboard.json", "http://127.1.1.1:" + HTTP + "/go/rails/dashboard.json", METHOD.GET);
->>>>>>> ae617e50
 
     public static String enc(String str) {
         return UrlEncoded.encodeString(str);
