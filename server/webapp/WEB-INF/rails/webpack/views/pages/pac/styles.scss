--- conflicted
+++ resolved
@@ -69,7 +69,6 @@
   white-space: nowrap;
 }
 
-<<<<<<< HEAD
 .actions {
   width: 100%;
 
@@ -98,8 +97,8 @@
       }
     }
   }
-=======
+}
+
 .hint {
   color: lighten($text-color, 45%);
->>>>>>> 5f3ba945
 }