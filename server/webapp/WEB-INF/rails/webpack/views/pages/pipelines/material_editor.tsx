/*
 * Copyright 2019 ThoughtWorks, Inc.
 *
 * Licensed under the Apache License, Version 2.0 (the "License");
 * you may not use this file except in compliance with the License.
 * You may obtain a copy of the License at
 *
 *     http://www.apache.org/licenses/LICENSE-2.0
 *
 * Unless required by applicable law or agreed to in writing, software
 * distributed under the License is distributed on an "AS IS" BASIS,
 * WITHOUT WARRANTIES OR CONDITIONS OF ANY KIND, either express or implied.
 * See the License for the specific language governing permissions and
 * limitations under the License.
 */

import {MithrilViewComponent} from "jsx/mithril-component";
import m from "mithril";
import {
  DependencyMaterialAttributes,
  GitMaterialAttributes,
  HgMaterialAttributes,
  Material,
  P4MaterialAttributes,
  SvnMaterialAttributes,
  TfsMaterialAttributes
} from "models/materials/types";
import {Form, FormBody} from "views/components/forms/form";
import {Option, SelectField, SelectFieldOptions} from "views/components/forms/input_fields";
import {DefaultCache, DependencyFields, SuggestionCache} from "./non_scm_material_fields";
import {GitFields, HgFields, P4Fields, SvnFields, TfsFields} from "./scm_material_fields";

interface Attrs {
  material: Material;
  cache?: SuggestionCache;
<<<<<<< HEAD
  materialCheck?: boolean;
=======
  showAdvanced?: boolean;
>>>>>>> 0d2cbfde
  scmOnly?: boolean;
}

export class MaterialEditor extends MithrilViewComponent<Attrs> {
  cache: SuggestionCache = new DefaultCache();

  oninit(vnode: m.Vnode<Attrs, {}>) {
    if (vnode.attrs.cache) {
      this.cache = vnode.attrs.cache;
    }
  }

  view(vnode: m.Vnode<Attrs>) {
<<<<<<< HEAD
    const supportedMats = vnode.attrs.scmOnly ? this.scmMaterials() : this.supportedMaterials();
    return <FormBody>
      <SelectField label="Material Type" property={vnode.attrs.material.type} required={true}>
        <SelectFieldOptions selected={vnode.attrs.material.type()} items={supportedMats}/>
      </SelectField>

      <Form last={true} compactForm={true}>
        {this.fieldsForType(vnode.attrs.material, !!vnode.attrs.materialCheck, this.cache)}
=======
    const attrs = vnode.attrs;
    const showAdvanced = "showAdvanced" in attrs ? !!attrs.showAdvanced : true;
    const scmOnly = !!attrs.scmOnly;

    return <FormBody>
      <SelectField label="Material Type" property={vnode.attrs.material.type} required={true}>
        <SelectFieldOptions selected={vnode.attrs.material.type()} items={this.supportedMaterials(scmOnly)}/>
      </SelectField>

      <Form last={true} compactForm={true}>
        {this.fieldsForType(vnode.attrs.material, this.cache, showAdvanced)}
>>>>>>> 0d2cbfde
      </Form>
    </FormBody>;
  }

<<<<<<< HEAD
  scmMaterials(): Option[] {
    return [
=======
  supportedMaterials(scmOnly: boolean): Option[] {
    const options = [
>>>>>>> 0d2cbfde
      {id: "git", text: "Git"},
      {id: "hg", text: "Mercurial"},
      {id: "svn", text: "Subversion"},
      {id: "p4", text: "Perforce"},
      {id: "tfs", text: "Team Foundation Server"},
    ];

    if (!scmOnly) {
      options.push({id: "dependency", text: "Another Pipeline"});
    }

    return options;
  }

<<<<<<< HEAD
  supportedMaterials(): Option[] {
    return this.scmMaterials().concat(
      {id: "dependency", text: "Another Pipeline"},
    );
  }

  fieldsForType(material: Material, materialCheck: boolean, cacheable: SuggestionCache): m.Children {
=======
  fieldsForType(material: Material, cacheable: SuggestionCache, showAdvanced: boolean): m.Children {
>>>>>>> 0d2cbfde
    switch (material.type()) {
      case "git":
        if (!(material.attributes() instanceof GitMaterialAttributes)) {
          material.attributes(new GitMaterialAttributes());
        }
<<<<<<< HEAD
        return <GitFields material={material} materialCheck={materialCheck}/>;
=======
        return <GitFields material={material} showAdvanced={showAdvanced}/>;
>>>>>>> 0d2cbfde
        break;
      case "hg":
        if (!(material.attributes() instanceof HgMaterialAttributes)) {
          material.attributes(new HgMaterialAttributes());
        }
<<<<<<< HEAD
        return <HgFields material={material} materialCheck={materialCheck}/>;
=======
        return <HgFields material={material} showAdvanced={showAdvanced}/>;
>>>>>>> 0d2cbfde
        break;
      case "svn":
        if (!(material.attributes() instanceof SvnMaterialAttributes)) {
          material.attributes(new SvnMaterialAttributes());
        }
<<<<<<< HEAD
        return <SvnFields material={material} materialCheck={materialCheck}/>;
=======
        return <SvnFields material={material} showAdvanced={showAdvanced}/>;
>>>>>>> 0d2cbfde
        break;
      case "p4":
        if (!(material.attributes() instanceof P4MaterialAttributes)) {
          material.attributes(new P4MaterialAttributes());
        }
<<<<<<< HEAD
        return <P4Fields material={material} materialCheck={materialCheck}/>;
=======
        return <P4Fields material={material} showAdvanced={showAdvanced}/>;
>>>>>>> 0d2cbfde
        break;
      case "tfs":
        if (!(material.attributes() instanceof TfsMaterialAttributes)) {
          material.attributes(new TfsMaterialAttributes());
        }
<<<<<<< HEAD
        return <TfsFields material={material} materialCheck={materialCheck}/>;
=======
        return <TfsFields material={material} showAdvanced={showAdvanced}/>;
>>>>>>> 0d2cbfde
        break;
      case "dependency":
        if (!(material.attributes() instanceof DependencyMaterialAttributes)) {
          material.attributes(new DependencyMaterialAttributes());
        }
        return <DependencyFields material={material} cache={cacheable} showAdvanced={showAdvanced}/>;
        break;
      default:
        break;
    }
  }
}<|MERGE_RESOLUTION|>--- conflicted
+++ resolved
@@ -33,11 +33,8 @@
 interface Attrs {
   material: Material;
   cache?: SuggestionCache;
-<<<<<<< HEAD
   materialCheck?: boolean;
-=======
   showAdvanced?: boolean;
->>>>>>> 0d2cbfde
   scmOnly?: boolean;
 }
 
@@ -51,19 +48,10 @@
   }
 
   view(vnode: m.Vnode<Attrs>) {
-<<<<<<< HEAD
-    const supportedMats = vnode.attrs.scmOnly ? this.scmMaterials() : this.supportedMaterials();
-    return <FormBody>
-      <SelectField label="Material Type" property={vnode.attrs.material.type} required={true}>
-        <SelectFieldOptions selected={vnode.attrs.material.type()} items={supportedMats}/>
-      </SelectField>
-
-      <Form last={true} compactForm={true}>
-        {this.fieldsForType(vnode.attrs.material, !!vnode.attrs.materialCheck, this.cache)}
-=======
     const attrs = vnode.attrs;
     const showAdvanced = "showAdvanced" in attrs ? !!attrs.showAdvanced : true;
     const scmOnly = !!attrs.scmOnly;
+    const materialCheck = !!vnode.attrs.materialCheck;
 
     return <FormBody>
       <SelectField label="Material Type" property={vnode.attrs.material.type} required={true}>
@@ -71,19 +59,13 @@
       </SelectField>
 
       <Form last={true} compactForm={true}>
-        {this.fieldsForType(vnode.attrs.material, this.cache, showAdvanced)}
->>>>>>> 0d2cbfde
+        {this.fieldsForType(vnode.attrs.material, this.cache, showAdvanced, materialCheck)}
       </Form>
     </FormBody>;
   }
 
-<<<<<<< HEAD
-  scmMaterials(): Option[] {
-    return [
-=======
   supportedMaterials(scmOnly: boolean): Option[] {
     const options = [
->>>>>>> 0d2cbfde
       {id: "git", text: "Git"},
       {id: "hg", text: "Mercurial"},
       {id: "svn", text: "Subversion"},
@@ -98,74 +80,39 @@
     return options;
   }
 
-<<<<<<< HEAD
-  supportedMaterials(): Option[] {
-    return this.scmMaterials().concat(
-      {id: "dependency", text: "Another Pipeline"},
-    );
-  }
-
-  fieldsForType(material: Material, materialCheck: boolean, cacheable: SuggestionCache): m.Children {
-=======
-  fieldsForType(material: Material, cacheable: SuggestionCache, showAdvanced: boolean): m.Children {
->>>>>>> 0d2cbfde
+  fieldsForType(material: Material, cacheable: SuggestionCache, showAdvanced: boolean, materialCheck: boolean): m.Children {
     switch (material.type()) {
       case "git":
         if (!(material.attributes() instanceof GitMaterialAttributes)) {
           material.attributes(new GitMaterialAttributes());
         }
-<<<<<<< HEAD
-        return <GitFields material={material} materialCheck={materialCheck}/>;
-=======
-        return <GitFields material={material} showAdvanced={showAdvanced}/>;
->>>>>>> 0d2cbfde
-        break;
+
+        return <GitFields material={material} materialCheck={materialCheck} showAdvanced={showAdvanced}/>;
       case "hg":
         if (!(material.attributes() instanceof HgMaterialAttributes)) {
           material.attributes(new HgMaterialAttributes());
         }
-<<<<<<< HEAD
-        return <HgFields material={material} materialCheck={materialCheck}/>;
-=======
-        return <HgFields material={material} showAdvanced={showAdvanced}/>;
->>>>>>> 0d2cbfde
-        break;
+        return <HgFields material={material} materialCheck={materialCheck} showAdvanced={showAdvanced}/>;
       case "svn":
         if (!(material.attributes() instanceof SvnMaterialAttributes)) {
           material.attributes(new SvnMaterialAttributes());
         }
-<<<<<<< HEAD
-        return <SvnFields material={material} materialCheck={materialCheck}/>;
-=======
-        return <SvnFields material={material} showAdvanced={showAdvanced}/>;
->>>>>>> 0d2cbfde
-        break;
+        return <SvnFields material={material} materialCheck={materialCheck} showAdvanced={showAdvanced}/>;
       case "p4":
         if (!(material.attributes() instanceof P4MaterialAttributes)) {
           material.attributes(new P4MaterialAttributes());
         }
-<<<<<<< HEAD
-        return <P4Fields material={material} materialCheck={materialCheck}/>;
-=======
-        return <P4Fields material={material} showAdvanced={showAdvanced}/>;
->>>>>>> 0d2cbfde
-        break;
+        return <P4Fields material={material} materialCheck={materialCheck} showAdvanced={showAdvanced}/>;
       case "tfs":
         if (!(material.attributes() instanceof TfsMaterialAttributes)) {
           material.attributes(new TfsMaterialAttributes());
         }
-<<<<<<< HEAD
-        return <TfsFields material={material} materialCheck={materialCheck}/>;
-=======
-        return <TfsFields material={material} showAdvanced={showAdvanced}/>;
->>>>>>> 0d2cbfde
-        break;
+        return <TfsFields material={material} materialCheck={materialCheck} showAdvanced={showAdvanced}/>;
       case "dependency":
         if (!(material.attributes() instanceof DependencyMaterialAttributes)) {
           material.attributes(new DependencyMaterialAttributes());
         }
         return <DependencyFields material={material} cache={cacheable} showAdvanced={showAdvanced}/>;
-        break;
       default:
         break;
     }
