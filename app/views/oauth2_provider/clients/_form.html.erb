--- conflicted
+++ resolved
@@ -21,11 +21,7 @@
   </div>
   
   <div class="action-bar">
-<<<<<<< HEAD
-	  <%= link_to 'Submit', 'javascript:void(0)', :onclick => "document.getElementById('oauth_client_edit_form').submit()", :html => {:class => 'link_as_button primary'} -%>
-=======
-    <%= link_to_function 'Submit', 'document.getElementById("oauth_client_edit_form").submit()', {:class => 'link_as_button primary', :href => 'javascript:void(0)'} %>
->>>>>>> d5c453c0
+	<%= link_to 'Submit', 'javascript:void(0)', :onclick => "document.getElementById('oauth_client_edit_form').submit()", :html => {:class => 'link_as_button primary'} -%>
     <%= link_to 'Cancel', oauth_engine.clients_path, {:class => 'link_as_button back_link'} %>
   </div>
 <% end %>