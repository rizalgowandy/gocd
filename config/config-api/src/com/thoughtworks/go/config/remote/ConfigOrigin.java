/*************************GO-LICENSE-START*********************************
 * Copyright 2014 ThoughtWorks, Inc.
 *
 * Licensed under the Apache License, Version 2.0 (the "License");
 * you may not use this file except in compliance with the License.
 * You may obtain a copy of the License at
 *
 *    http://www.apache.org/licenses/LICENSE-2.0
 *
 * Unless required by applicable law or agreed to in writing, software
 * distributed under the License is distributed on an "AS IS" BASIS,
 * WITHOUT WARRANTIES OR CONDITIONS OF ANY KIND, either express or implied.
 * See the License for the specific language governing permissions and
 * limitations under the License.
 *************************GO-LICENSE-END***********************************/
package com.thoughtworks.go.config.remote;

/**
 * @understands where configuration comes from.
 */
public interface ConfigOrigin {
    /**
     * @return true when configuration source can be modified.
     */
    boolean canEdit();

    /**
     * @return true when origin is local
     */
    boolean isLocal();

    String displayName();
<<<<<<< HEAD

    //TODO displayString for UI
=======
>>>>>>> 02b82020
}<|MERGE_RESOLUTION|>--- conflicted
+++ resolved
@@ -30,9 +30,4 @@
     boolean isLocal();
 
     String displayName();
-<<<<<<< HEAD
-
-    //TODO displayString for UI
-=======
->>>>>>> 02b82020
 }