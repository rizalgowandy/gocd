package com.thoughtworks.go.config.remote;

<<<<<<< HEAD
import com.thoughtworks.go.config.*;
=======
import com.thoughtworks.go.config.CaseInsensitiveString;
import com.thoughtworks.go.config.Validatable;
import com.thoughtworks.go.config.ValidationContext;
import com.thoughtworks.go.config.materials.MaterialConfigs;
>>>>>>> 5fbc5044
import com.thoughtworks.go.config.materials.ScmMaterialConfig;
import com.thoughtworks.go.domain.ConfigErrors;
import com.thoughtworks.go.domain.config.Configuration;
import com.thoughtworks.go.domain.materials.MaterialConfig;
import com.thoughtworks.go.util.StringUtil;

import java.util.Map;

/**
 * Defines single source of remote configuration and name of plugin to interpet it.
 * This goes to standard static xml configuration.
 */
@ConfigTag("config-repo")
public class ConfigRepoConfig implements Validatable {
    // defines source of configuration. Any will fit
    @ConfigSubtag(optional = false)
    private MaterialConfig repo;

    @ConfigSubtag
    private Configuration configuration = new Configuration();

    // TODO something must instantiate this name into proper implementation of ConfigProvider
    // which can be a plugin or embedded class
    @ConfigAttribute(value = "plugin", allowNull = false)
    private String configProviderPluginName = "gocd-xml";
    // plugin-name which will process the repository tree to return configuration.
    // as in https://github.com/gocd/gocd/issues/1133#issuecomment-109014208
    // then pattern-based plugin is just one option

    public static final String AUTO_UPDATE = "autoUpdate";
    public static final String UNIQUE_REPO = "unique_repo";
    public static final String REPO = "repo";

    private ConfigErrors errors = new ConfigErrors();

    public ConfigRepoConfig(){
    }
    public ConfigRepoConfig(MaterialConfig repo, String configProviderPluginName){
        this.repo = repo;
        this.configProviderPluginName = configProviderPluginName;
    }

    public MaterialConfig getMaterialConfig() {
        return repo;
    }

    public void setMaterialConfig(ScmMaterialConfig config) {
        this.repo = config;
    }

    public String getConfigProviderPluginName() {
        return configProviderPluginName;
    }

    public void setConfigProviderPluginName(String configProviderPluginName) {
        if(StringUtil.isBlank(configProviderPluginName))
            configProviderPluginName = null;
        this.configProviderPluginName = configProviderPluginName;
    }

    @Override
    public boolean equals(Object o) {
        if (this == o) {
            return true;
        }
        if (o == null || getClass() != o.getClass()) {
            return false;
        }

        ConfigRepoConfig that = (ConfigRepoConfig) o;

        if (repo != null ? !repo.equals(that.repo) : that.repo != null) {
            return false;
        }
        if (configProviderPluginName != null ? !configProviderPluginName.equals(that.configProviderPluginName) : that.configProviderPluginName != null) {
            return false;
        }

        return true;
    }

    @Override
    public int hashCode() {
        int result = repo != null ? repo.hashCode() : 0;
        result = 31 * result + (configProviderPluginName != null ? configProviderPluginName.hashCode() : 0);
        return result;
    }

    @Override
    public void validate(ValidationContext validationContext) {
        this.validateRepoIsSet();
        this.validateAutoUpdateEnabled();
        this.validateAutoUpdateState(validationContext);
    }

    @Override
    public ConfigErrors errors() {
        return errors;
    }

    @Override
    public void addError(String fieldName, String message) {
        this.errors.add(fieldName,message);
    }

    public void validateMaterialUniqueness(Map<String, ConfigRepoConfig> map) {
        if (this.getMaterialConfig() == null) {
            return;
        }
        String materialFingerprint = this.getMaterialConfig().getFingerprint();
        ConfigRepoConfig repoWithSameFingerprint = map.get(materialFingerprint);
        if (repoWithSameFingerprint != null) {
            repoWithSameFingerprint.addMaterialConflictError();
            addMaterialConflictError();
            return;
        }
        map.put(materialFingerprint, this);
    }

    private void validateAutoUpdateEnabled() {
        if(!this.getMaterialConfig().isAutoUpdate())
            this.errors.add(AUTO_UPDATE,String.format(
                    "Configuration repository material %s must have autoUpdate enabled",
                    this.getMaterialConfig().getDisplayName()));
    }

    private void addMaterialConflictError() {
        this.errors.add(UNIQUE_REPO,String.format(
                "You have defined multiple configuration repositories with the same repository - %s",
                this.repo.getDisplayName()));
    }

    private void validateRepoIsSet() {
        if (this.getMaterialConfig() == null) {
            this.errors.add(REPO,"Configuration repository material not specified");
        }
    }

    private void validateAutoUpdateState(ValidationContext validationContext) {
        if(validationContext == null)
            return;

        MaterialConfig material  = this.getMaterialConfig();

        MaterialConfigs allMaterialsByFingerPrint = validationContext.getAllMaterialsByFingerPrint(material.getFingerprint());
        if (allMaterialsByFingerPrint != null) {
            for(MaterialConfig other : allMaterialsByFingerPrint)
            {
                if(!other.isAutoUpdate())
                    ((ScmMaterialConfig) other).setAutoUpdateMismatchErrorWithConfigRepo();
            }
        }

    }


    public Configuration getConfiguration() {
        return configuration;
    }

    public void setConfiguration(Configuration configuration) {
        this.configuration = configuration;
    }
}<|MERGE_RESOLUTION|>--- conflicted
+++ resolved
@@ -1,13 +1,7 @@
 package com.thoughtworks.go.config.remote;
 
-<<<<<<< HEAD
 import com.thoughtworks.go.config.*;
-=======
-import com.thoughtworks.go.config.CaseInsensitiveString;
-import com.thoughtworks.go.config.Validatable;
-import com.thoughtworks.go.config.ValidationContext;
 import com.thoughtworks.go.config.materials.MaterialConfigs;
->>>>>>> 5fbc5044
 import com.thoughtworks.go.config.materials.ScmMaterialConfig;
 import com.thoughtworks.go.domain.ConfigErrors;
 import com.thoughtworks.go.domain.config.Configuration;
@@ -54,7 +48,7 @@
         return repo;
     }
 
-    public void setMaterialConfig(ScmMaterialConfig config) {
+    public void setMaterialConfig(MaterialConfig config) {
         this.repo = config;
     }
 
