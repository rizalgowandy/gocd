package com.thoughtworks.go.config.remote;

import com.thoughtworks.go.config.*;
import com.thoughtworks.go.config.materials.ScmMaterialConfig;
import com.thoughtworks.go.domain.ConfigErrors;
<<<<<<< HEAD
import com.thoughtworks.go.domain.config.Configuration;
=======
>>>>>>> bc80b4b4
import com.thoughtworks.go.domain.materials.MaterialConfig;
import com.thoughtworks.go.util.StringUtil;

import java.util.Map;

/**
 * Defines single source of remote configuration and name of plugin to interpet it.
 * This goes to standard static xml configuration.
 */
@ConfigTag("config-repo")
public class ConfigRepoConfig implements Validatable {
    // defines source of configuration. Any will fit
<<<<<<< HEAD
    @ConfigSubtag(optional = false)
=======
>>>>>>> bc80b4b4
    private MaterialConfig repo;

    @ConfigSubtag
    private Configuration configuration = new Configuration();

    // TODO something must instantiate this name into proper implementation of ConfigProvider
    // which can be a plugin or embedded class
    @ConfigAttribute(value = "plugin", allowNull = false)
    private String configProviderPluginName = "gocd-xml";
    // plugin-name which will process the repository tree to return configuration.
    // as in https://github.com/gocd/gocd/issues/1133#issuecomment-109014208
    // then pattern-based plugin is just one option

    public static final String UNIQUE_REPO = "unique_repo";
    public static final String REPO = "repo";

    private ConfigErrors errors = new ConfigErrors();

    public ConfigRepoConfig(){
    }
    public ConfigRepoConfig(MaterialConfig repo, String configProviderPluginName){
        this.repo = repo;
        this.configProviderPluginName = configProviderPluginName;
    }

    public MaterialConfig getMaterialConfig() {
        return repo;
    }

    public void setMaterialConfig(ScmMaterialConfig config) {
        this.repo = config;
    }

    public String getConfigProviderPluginName() {
        return configProviderPluginName;
    }

    public void setConfigProviderPluginName(String configProviderPluginName) {
        if(StringUtil.isBlank(configProviderPluginName))
            configProviderPluginName = null;
        this.configProviderPluginName = configProviderPluginName;
    }

    @Override
    public boolean equals(Object o) {
        if (this == o) {
            return true;
        }
        if (o == null || getClass() != o.getClass()) {
            return false;
        }

        ConfigRepoConfig that = (ConfigRepoConfig) o;

        if (repo != null ? !repo.equals(that.repo) : that.repo != null) {
            return false;
        }
        if (configProviderPluginName != null ? !configProviderPluginName.equals(that.configProviderPluginName) : that.configProviderPluginName != null) {
            return false;
        }

        return true;
    }

    @Override
    public int hashCode() {
        int result = repo != null ? repo.hashCode() : 0;
        result = 31 * result + (configProviderPluginName != null ? configProviderPluginName.hashCode() : 0);
        return result;
    }

    @Override
    public void validate(ValidationContext validationContext) {
        this.validateRepoIsSet();
    }

    @Override
    public ConfigErrors errors() {
        return errors;
    }

    @Override
    public void addError(String fieldName, String message) {
        this.errors.add(fieldName,message);
    }

    public void validateMaterialUniqueness(Map<String, ConfigRepoConfig> map) {
        if (this.getMaterialConfig() == null) {
            return;
        }
        String materialFingerprint = this.getMaterialConfig().getFingerprint();
        ConfigRepoConfig repoWithSameFingerprint = map.get(materialFingerprint);
        if (repoWithSameFingerprint != null) {
            repoWithSameFingerprint.addMaterialConflictError();
            addMaterialConflictError();
            return;
        }
        map.put(materialFingerprint, this);
    }

    private void addMaterialConflictError() {
        this.errors.add(UNIQUE_REPO,String.format(
                "You have defined multiple configuration repositories with the same repository - %s",
                this.repo.getDisplayName()));
    }

    private void validateRepoIsSet() {
        if (this.getMaterialConfig() == null) {
            this.errors.add(REPO,"Configuration repository material not specified");
        }
    }


    public Configuration getConfiguration() {
        return configuration;
    }

    public void setConfiguration(Configuration configuration) {
        this.configuration = configuration;
    }
}<|MERGE_RESOLUTION|>--- conflicted
+++ resolved
@@ -3,10 +3,7 @@
 import com.thoughtworks.go.config.*;
 import com.thoughtworks.go.config.materials.ScmMaterialConfig;
 import com.thoughtworks.go.domain.ConfigErrors;
-<<<<<<< HEAD
 import com.thoughtworks.go.domain.config.Configuration;
-=======
->>>>>>> bc80b4b4
 import com.thoughtworks.go.domain.materials.MaterialConfig;
 import com.thoughtworks.go.util.StringUtil;
 
@@ -19,10 +16,7 @@
 @ConfigTag("config-repo")
 public class ConfigRepoConfig implements Validatable {
     // defines source of configuration. Any will fit
-<<<<<<< HEAD
     @ConfigSubtag(optional = false)
-=======
->>>>>>> bc80b4b4
     private MaterialConfig repo;
 
     @ConfigSubtag
