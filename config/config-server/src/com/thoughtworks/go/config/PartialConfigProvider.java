/*************************GO-LICENSE-START*********************************
 * Copyright 2014 ThoughtWorks, Inc.
 *
 * Licensed under the Apache License, Version 2.0 (the "License");
 * you may not use this file except in compliance with the License.
 * You may obtain a copy of the License at
 *
 *    http://www.apache.org/licenses/LICENSE-2.0
 *
 * Unless required by applicable law or agreed to in writing, software
 * distributed under the License is distributed on an "AS IS" BASIS,
 * WITHOUT WARRANTIES OR CONDITIONS OF ANY KIND, either express or implied.
 * See the License for the specific language governing permissions and
 * limitations under the License.
 *************************GO-LICENSE-END***********************************/
package com.thoughtworks.go.config;


import com.thoughtworks.go.config.remote.PartialConfig;

import java.io.File;

/**
 * Can obtain configuration objects from a source code tree.
 * Possible extension point for custom pipeline configuration format.
 * Expects a checked-out source code tree.
 * It does not understand versioning.
 * Each implementation defines its own pattern
 * to identify configuration files in repository structure.
 */
public interface PartialConfigProvider {

    // TODO consider: could have Parse() whose result is
    // stored by Go in memory so that single checkout is parsed only once.

<<<<<<< HEAD
    PartialConfig Load(File configRepoCheckoutDirectory, PartialConfigLoadContext context) throws Exception;
=======
    PartialConfig load(File configRepoCheckoutDirectory, PartialConfigLoadContext context);
>>>>>>> ad8fc27d

    // any further elements that could be obtained from config repo
}<|MERGE_RESOLUTION|>--- conflicted
+++ resolved
@@ -33,11 +33,7 @@
     // TODO consider: could have Parse() whose result is
     // stored by Go in memory so that single checkout is parsed only once.
 
-<<<<<<< HEAD
-    PartialConfig Load(File configRepoCheckoutDirectory, PartialConfigLoadContext context) throws Exception;
-=======
     PartialConfig load(File configRepoCheckoutDirectory, PartialConfigLoadContext context);
->>>>>>> ad8fc27d
 
     // any further elements that could be obtained from config repo
 }